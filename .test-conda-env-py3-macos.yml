name: test-conda-env-py3-macos
channels:
- conda-forge
- defaults
dependencies:
- git
- conda-forge::numpy
- conda-forge::sympy
- pocl=1.0
- islpy
- pyopencl
- python=3.6
- symengine=0.3.0
- python-symengine=0.3.0
- osx-pocl-opencl
<<<<<<< HEAD
- pyfmmlib
- gcc
- cython
# things not in here: loopy boxtree pymbolic meshmode sumpy pyfmmlib
=======
# for OpenMP support in pyfmmlib
- libgfortran>=3.0.1
# things not in here: loopy boxtree pymbolic meshmode sumpy
>>>>>>> 6d1ce0e8
<|MERGE_RESOLUTION|>--- conflicted
+++ resolved
@@ -13,13 +13,7 @@
 - symengine=0.3.0
 - python-symengine=0.3.0
 - osx-pocl-opencl
-<<<<<<< HEAD
 - pyfmmlib
 - gcc
 - cython
-# things not in here: loopy boxtree pymbolic meshmode sumpy pyfmmlib
-=======
-# for OpenMP support in pyfmmlib
-- libgfortran>=3.0.1
-# things not in here: loopy boxtree pymbolic meshmode sumpy
->>>>>>> 6d1ce0e8
+# things not in here: loopy boxtree pymbolic meshmode sumpy