from __future__ import division, absolute_import, print_function

__copyright__ = "Copyright (C) 2013-2017 Andreas Kloeckner"

__license__ = """
Permission is hereby granted, free of charge, to any person obtaining a copy
of this software and associated documentation files (the "Software"), to deal
in the Software without restriction, including without limitation the rights
to use, copy, modify, merge, publish, distribute, sublicense, and/or sell
copies of the Software, and to permit persons to whom the Software is
furnished to do so, subject to the following conditions:

The above copyright notice and this permission notice shall be included in
all copies or substantial portions of the Software.

THE SOFTWARE IS PROVIDED "AS IS", WITHOUT WARRANTY OF ANY KIND, EXPRESS OR
IMPLIED, INCLUDING BUT NOT LIMITED TO THE WARRANTIES OF MERCHANTABILITY,
FITNESS FOR A PARTICULAR PURPOSE AND NONINFRINGEMENT. IN NO EVENT SHALL THE
AUTHORS OR COPYRIGHT HOLDERS BE LIABLE FOR ANY CLAIM, DAMAGES OR OTHER
LIABILITY, WHETHER IN AN ACTION OF CONTRACT, TORT OR OTHERWISE, ARISING FROM,
OUT OF OR IN CONNECTION WITH THE SOFTWARE OR THE USE OR OTHER DEALINGS IN
THE SOFTWARE.
"""


import numpy as np
import numpy.linalg as la
import pyopencl as cl
import pyopencl.clmath  # noqa
import pytest
from pyopencl.tools import (  # noqa
        pytest_generate_tests_for_pyopencl as pytest_generate_tests)

from functools import partial
from meshmode.mesh.generation import (  # noqa
        ellipse, cloverleaf, starfish, drop, n_gon, qbx_peanut, WobblyCircle,
        NArmedStarfish,
        make_curve_mesh)
# from sumpy.visualization import FieldPlotter
from pytential import bind, sym, norm
from sumpy.kernel import LaplaceKernel, HelmholtzKernel

import logging
logger = logging.getLogger(__name__)

circle = partial(ellipse, 1)

try:
    import matplotlib.pyplot as pt
except ImportError:
    pass


d1 = sym.Derivative()
d2 = sym.Derivative()


def get_sphere_mesh(refinement_increment, target_order):
    from meshmode.mesh.generation import generate_icosphere
    mesh = generate_icosphere(1, target_order)
    from meshmode.mesh.refinement import Refiner

    refiner = Refiner(mesh)
    for i in range(refinement_increment):
        flags = np.ones(mesh.nelements, dtype=bool)
        refiner.refine(flags)
        mesh = refiner.get_current_mesh()

    return mesh


class StarfishGeometry(object):
    def __init__(self, n_arms=5, amplitude=0.25):
        self.n_arms = n_arms
        self.amplitude = amplitude

    @property
    def mesh_name(self):
        return "%d-starfish-%s" % (
                self.n_arms,
                self.amplitude)

    dim = 2

    resolutions = [30, 50, 70, 90]

    def get_mesh(self, nelements, target_order):
        return make_curve_mesh(
                NArmedStarfish(self.n_arms, self.amplitude),
                np.linspace(0, 1, nelements+1),
                target_order)


class WobblyCircleGeometry(object):
    dim = 2
    mesh_name = "wobbly-circle"

    resolutions = [2000, 3000, 4000]

    def get_mesh(self, resolution, target_order):
        return make_curve_mesh(
                WobblyCircle.random(30, seed=30),
                np.linspace(0, 1, resolution+1),
                target_order)


class SphereGeometry(object):
    mesh_name = "sphere"
    dim = 3

    resolutions = [0, 1]

    def get_mesh(self, resolution, tgt_order):
        return get_sphere_mesh(resolution, tgt_order)


class GreenExpr(object):
    zero_op_name = "green"

    def get_zero_op(self, kernel, **knl_kwargs):

        u_sym = sym.var("u")
        dn_u_sym = sym.var("dn_u")

        return (
            sym.S(kernel, dn_u_sym, qbx_forced_limit=-1, **knl_kwargs)
            - sym.D(kernel, u_sym, qbx_forced_limit="avg", **knl_kwargs)
            - 0.5*u_sym)

    order_drop = 0


class GradGreenExpr(object):
    zero_op_name = "grad_green"

    def get_zero_op(self, kernel, **knl_kwargs):
        d = kernel.dim
        u_sym = sym.var("u")
        grad_u_sym = sym.make_sym_mv("grad_u",  d)
        dn_u_sym = sym.var("dn_u")

        return (
                d1.resolve(d1.dnabla(d) * d1(sym.S(kernel, dn_u_sym,
                    qbx_forced_limit="avg", **knl_kwargs)))
                - d2.resolve(d2.dnabla(d) * d2(sym.D(kernel, u_sym,
                    qbx_forced_limit="avg", **knl_kwargs)))
                - 0.5*grad_u_sym
                )

    order_drop = 1


class ZeroCalderonExpr(object):
    zero_op_name = "calderon"

    def get_zero_op(self, kernel, **knl_kwargs):
        assert isinstance(kernel, LaplaceKernel)
        assert not knl_kwargs

        u_sym = sym.var("u")

        from functools import partial
        S = partial(sym.S, qbx_forced_limit=+1)
        Dp = partial(sym.Dp, qbx_forced_limit="avg")
        Sp = partial(sym.Sp, qbx_forced_limit="avg")

        return (
                    -Dp(kernel, S(kernel, u_sym))
                    - 0.25*u_sym + Sp(kernel, sym.Sp(kernel, u_sym))
                    )

    order_drop = 1


class StaticTestCase(object):
    def check(self):
        pass


class StarfishGreenTest(StaticTestCase):
    expr = GreenExpr()
    geometry = StarfishGeometry()
    k = 0
    qbx_order = 5
    fmm_order = 15

    resolutions = [30, 50]

    _expansion_stick_out_factor = 0.5

    fmm_backend = "fmmlib"


class WobblyCircleGreenTest(StaticTestCase):
    expr = GreenExpr()
    geometry = WobblyCircleGeometry()
    k = 0
    qbx_order = 3
    fmm_order = 10

    _expansion_stick_out_factor = 0.5

    fmm_backend = "sumpy"


class SphereGreenTest(StaticTestCase):
    expr = GreenExpr()
    geometry = SphereGeometry()
    k = 0
    qbx_order = 3
    fmm_order = 10

    resolutions = [0, 1]

    _expansion_stick_out_factor = 0.5

    fmm_backend = "fmmlib"


class DynamicTestCase(object):
    fmm_backend = "sumpy"

    def __init__(self, geometry, expr, k, fmm_backend="sumpy"):
        self.geometry = geometry
        self.expr = expr
        self.k = k
        self.qbx_order = 5 if geometry.dim == 2 else 3
        self.fmm_backend = fmm_backend

        if geometry.dim == 2:
            order_bump = 15
        elif geometry.dim == 3:
            order_bump = 8

        self.fmm_order = self.qbx_order + order_bump

    def check(self):
        if (self.geometry.mesh_name == "sphere"
                and self.k != 0
                and self.fmm_backend == "sumpy"):
            raise ValueError("both direct eval and generating the FMM kernels "
                    "are too slow")

        if (self.geometry.mesh_name == "sphere"
                and self.expr.zero_op_name == "green_grad"):
            raise ValueError("does not achieve sufficient precision")


# {{{ integral identity tester


@pytest.mark.slowtest
@pytest.mark.parametrize("case", [
        DynamicTestCase(SphereGeometry(), GreenExpr(), 0),
])
def test_identity_convergence_slow(ctx_getter, case):
    test_identity_convergence(ctx_getter, case)


@pytest.mark.parametrize("case", [
<<<<<<< HEAD
        # 2d
        DynamicTestCase(StarfishGeometry(), GreenExpr(), 0),
        DynamicTestCase(StarfishGeometry(), GreenExpr(), 1.2),
        DynamicTestCase(StarfishGeometry(), GradGreenExpr(), 0),
        DynamicTestCase(StarfishGeometry(), GradGreenExpr(), 1.2),
        DynamicTestCase(StarfishGeometry(), ZeroCalderonExpr(), 0),
        DynamicTestCase(StarfishGeometry(), GreenExpr(), 0, fmm_backend="fmmlib"),
        DynamicTestCase(StarfishGeometry(), GreenExpr(), 1.2, fmm_backend="fmmlib"),
        # 3d
        DynamicTestCase(SphereGeometry(), GreenExpr(), 0, fmm_backend="fmmlib"),
        DynamicTestCase(SphereGeometry(), GreenExpr(), 1.2, fmm_backend="fmmlib")
])
def test_identity_convergence(ctx_getter,  case, visualize=False):
=======
    tc
    for geom in [
        StarfishGeometry(),
        SphereGeometry(),
        ]
    for tc in [
        DynamicTestCase(geom, GreenExpr(), 0),
        DynamicTestCase(geom, GreenExpr(), 1.2),
        DynamicTestCase(geom, GradGreenExpr(), 0),
        DynamicTestCase(geom, GradGreenExpr(), 1.2),
        DynamicTestCase(geom, ZeroCalderonExpr(), 0),

        DynamicTestCase(geom, GreenExpr(), 0, fmm_backend="fmmlib"),
        DynamicTestCase(geom, GreenExpr(), 1.2, fmm_backend="fmmlib"),
        ]])
def test_identity_convergence(ctx_factory,  case, visualize=False):
>>>>>>> 89441ec4
    logging.basicConfig(level=logging.INFO)

    case.check()

    cl_ctx = ctx_factory()
    queue = cl.CommandQueue(cl_ctx)

    # prevent cache 'splosion
    from sympy.core.cache import clear_cache
    clear_cache()

    target_order = 8

    from pytools.convergence import EOCRecorder
    eoc_rec = EOCRecorder()

    for resolution in (
            getattr(case, "resolutions", None)
            or case.geometry.resolutions
            ):
        mesh = case.geometry.get_mesh(resolution, target_order)
        if mesh is None:
            break

        d = mesh.ambient_dim
        k = case.k

        lap_k_sym = LaplaceKernel(d)
        if k == 0:
            k_sym = lap_k_sym
            knl_kwargs = {}
        else:
            k_sym = HelmholtzKernel(d)
            knl_kwargs = {"k": sym.var("k")}

        from meshmode.discretization import Discretization
        from meshmode.discretization.poly_element import \
                InterpolatoryQuadratureSimplexGroupFactory
        from pytential.qbx import QBXLayerPotentialSource
        pre_density_discr = Discretization(
                cl_ctx, mesh,
                InterpolatoryQuadratureSimplexGroupFactory(target_order))

        refiner_extra_kwargs = {}

        if case.k != 0:
            refiner_extra_kwargs["kernel_length_scale"] = 5/case.k

        qbx, _ = QBXLayerPotentialSource(
                pre_density_discr, 4*target_order,
                case.qbx_order,
                fmm_order=case.fmm_order,
                fmm_backend=case.fmm_backend,
                _expansions_in_tree_have_extent=True,
                _expansion_stick_out_factor=getattr(
                    case, "_expansion_stick_out_factor", 0),
                ).with_refinement(**refiner_extra_kwargs)

        density_discr = qbx.density_discr

        # {{{ compute values of a solution to the PDE

        nodes_host = density_discr.nodes().get(queue)
        normal = bind(density_discr, sym.normal(d))(queue).as_vector(np.object)
        normal_host = [normal[j].get() for j in range(d)]

        if k != 0:
            if d == 2:
                angle = 0.3
                wave_vec = np.array([np.cos(angle), np.sin(angle)])
                u = np.exp(1j*k*np.tensordot(wave_vec, nodes_host, axes=1))
                grad_u = 1j*k*wave_vec[:, np.newaxis]*u
            elif d == 3:
                center = np.array([3, 1, 2])
                diff = nodes_host - center[:, np.newaxis]
                r = la.norm(diff, axis=0)
                u = np.exp(1j*k*r) / r
                grad_u = diff * (1j*k*u/r - u/r**2)
            else:
                raise ValueError("invalid dim")
        else:
            center = np.array([3, 1, 2])[:d]
            diff = nodes_host - center[:, np.newaxis]
            dist_squared = np.sum(diff**2, axis=0)
            dist = np.sqrt(dist_squared)
            if d == 2:
                u = np.log(dist)
                grad_u = diff/dist_squared
            elif d == 3:
                u = 1/dist
                grad_u = -diff/dist**3
            else:
                assert False

        dn_u = 0
        for i in range(d):
            dn_u = dn_u + normal_host[i]*grad_u[i]

        # }}}

        u_dev = cl.array.to_device(queue, u)
        dn_u_dev = cl.array.to_device(queue, dn_u)
        grad_u_dev = cl.array.to_device(queue, grad_u)

        key = (case.qbx_order, case.geometry.mesh_name, resolution,
                case.expr.zero_op_name)

        bound_op = bind(qbx, case.expr.get_zero_op(k_sym, **knl_kwargs))
        error = bound_op(
                queue, u=u_dev, dn_u=dn_u_dev, grad_u=grad_u_dev, k=case.k)
        if 0:
            pt.plot(error)
            pt.show()

        linf_error_norm = norm(density_discr, queue, error, p=np.inf)
        print("--->", key, linf_error_norm)

        eoc_rec.add_data_point(qbx.h_max, linf_error_norm)

        if visualize:
            from meshmode.discretization.visualization import make_visualizer
            bdry_vis = make_visualizer(queue, density_discr, target_order)

            bdry_normals = bind(density_discr, sym.normal(mesh.ambient_dim))(queue)\
                    .as_vector(dtype=object)

            bdry_vis.write_vtk_file("source-%s.vtu" % resolution, [
                ("u", u_dev),
                ("bdry_normals", bdry_normals),
                ("error", error),
                ])

    print(eoc_rec)
    tgt_order = case.qbx_order - case.expr.order_drop
    assert eoc_rec.order_estimate() > tgt_order - 1.6

# }}}


# You can test individual routines by typing
# $ python test_layer_pot_identity.py 'test_routine()'

if __name__ == "__main__":
    import sys
    if len(sys.argv) > 1:
        exec(sys.argv[1])
    else:
        from pytest import main
        main([__file__])

# vim: fdm=marker<|MERGE_RESOLUTION|>--- conflicted
+++ resolved
@@ -258,21 +258,6 @@
 
 
 @pytest.mark.parametrize("case", [
-<<<<<<< HEAD
-        # 2d
-        DynamicTestCase(StarfishGeometry(), GreenExpr(), 0),
-        DynamicTestCase(StarfishGeometry(), GreenExpr(), 1.2),
-        DynamicTestCase(StarfishGeometry(), GradGreenExpr(), 0),
-        DynamicTestCase(StarfishGeometry(), GradGreenExpr(), 1.2),
-        DynamicTestCase(StarfishGeometry(), ZeroCalderonExpr(), 0),
-        DynamicTestCase(StarfishGeometry(), GreenExpr(), 0, fmm_backend="fmmlib"),
-        DynamicTestCase(StarfishGeometry(), GreenExpr(), 1.2, fmm_backend="fmmlib"),
-        # 3d
-        DynamicTestCase(SphereGeometry(), GreenExpr(), 0, fmm_backend="fmmlib"),
-        DynamicTestCase(SphereGeometry(), GreenExpr(), 1.2, fmm_backend="fmmlib")
-])
-def test_identity_convergence(ctx_getter,  case, visualize=False):
-=======
     tc
     for geom in [
         StarfishGeometry(),
@@ -289,7 +274,6 @@
         DynamicTestCase(geom, GreenExpr(), 1.2, fmm_backend="fmmlib"),
         ]])
 def test_identity_convergence(ctx_factory,  case, visualize=False):
->>>>>>> 89441ec4
     logging.basicConfig(level=logging.INFO)
 
     case.check()
