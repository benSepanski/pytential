from __future__ import division, print_function

__copyright__ = "Copyright (C) 2018 Matt Wala"

__license__ = """
Permission is hereby granted, free of charge, to any person obtaining a copy
of this software and associated documentation files (the "Software"), to deal
in the Software without restriction, including without limitation the rights
to use, copy, modify, merge, publish, distribute, sublicense, and/or sell
copies of the Software, and to permit persons to whom the Software is
furnished to do so, subject to the following conditions:

The above copyright notice and this permission notice shall be included in
all copies or substantial portions of the Software.

THE SOFTWARE IS PROVIDED "AS IS", WITHOUT WARRANTY OF ANY KIND, EXPRESS OR
IMPLIED, INCLUDING BUT NOT LIMITED TO THE WARRANTIES OF MERCHANTABILITY,
FITNESS FOR A PARTICULAR PURPOSE AND NONINFRINGEMENT. IN NO EVENT SHALL THE
AUTHORS OR COPYRIGHT HOLDERS BE LIABLE FOR ANY CLAIM, DAMAGES OR OTHER
LIABILITY, WHETHER IN AN ACTION OF CONTRACT, TORT OR OTHERWISE, ARISING FROM,
OUT OF OR IN CONNECTION WITH THE SOFTWARE OR THE USE OR OTHER DEALINGS IN
THE SOFTWARE.
"""

import numpy as np
import numpy.linalg as la  # noqa

from boxtree.tools import ConstantOneExpansionWrangler
import pyopencl as cl
import pyopencl.clmath  # noqa
import pytest
from pyopencl.tools import (  # noqa
        pytest_generate_tests_for_pyopencl as pytest_generate_tests)

from pytools import one
from sumpy.kernel import LaplaceKernel, HelmholtzKernel

from pytential import bind, sym, norm  # noqa
from pytential import GeometryCollection

from pytential.qbx.cost import CostModel


# {{{ global params

TARGET_ORDER = 8
OVSMP_FACTOR = 5
TCF = 0.9
QBX_ORDER = 5
FMM_ORDER = 10

DEFAULT_LPOT_KWARGS = {
        "_box_extent_norm": "l2",
        "_from_sep_smaller_crit": "static_l2",
        }


def get_lpot_source(queue, dim):
    from meshmode.discretization import Discretization
    from meshmode.discretization.poly_element import (
            InterpolatoryQuadratureSimplexGroupFactory)

    target_order = TARGET_ORDER

    if dim == 2:
        from meshmode.mesh.generation import starfish, make_curve_mesh
        mesh = make_curve_mesh(starfish, np.linspace(0, 1, 50), order=target_order)
    elif dim == 3:
        from meshmode.mesh.generation import generate_torus
        mesh = generate_torus(2, 1, order=target_order)
    else:
        raise ValueError("unsupported dimension: %d" % dim)

    pre_density_discr = Discretization(
            queue.context, mesh,
            InterpolatoryQuadratureSimplexGroupFactory(target_order))

    lpot_kwargs = DEFAULT_LPOT_KWARGS.copy()
    lpot_kwargs.update(
            _expansion_stick_out_factor=TCF,
            fmm_order=FMM_ORDER,
            qbx_order=QBX_ORDER,
            fmm_backend="fmmlib",
            )

    from pytential.qbx import QBXLayerPotentialSource
    lpot_source = QBXLayerPotentialSource(
            pre_density_discr, OVSMP_FACTOR*target_order,
            **lpot_kwargs)

    return lpot_source


def get_density(queue, discr):
    nodes = discr.nodes().with_queue(queue)
    return cl.clmath.sin(10 * nodes[0])

# }}}


# {{{ test that timing data gathering can execute succesfully

def test_timing_data_gathering(ctx_factory):
    """Test that timing data gathering can execute succesfully."""

    pytest.importorskip("pyfmmlib")

    cl_ctx = ctx_factory()
    queue = cl.CommandQueue(cl_ctx,
            properties=cl.command_queue_properties.PROFILING_ENABLE)

    lpot_source = get_lpot_source(queue, 2)
    places = GeometryCollection(lpot_source)

    dofdesc = places.auto_source.to_stage1()
    density_discr = places.get_discretization(dofdesc)
    sigma = get_density(queue, density_discr)

    sigma_sym = sym.var("sigma")
    k_sym = LaplaceKernel(lpot_source.ambient_dim)
    sym_op_S = sym.S(k_sym, sigma_sym, qbx_forced_limit=+1)

    op_S = bind(places, sym_op_S)

    timing_data = {}
    op_S.eval(queue, dict(sigma=sigma), timing_data=timing_data)
    assert timing_data
    print(timing_data)

# }}}


# {{{ test cost model

@pytest.mark.parametrize("dim, use_target_specific_qbx", (
    (2, False),
    (3, False),
    (3, True)))
def test_cost_model(ctx_factory, dim, use_target_specific_qbx):
    """Test that cost model gathering can execute successfully."""
    cl_ctx = ctx_factory()
    queue = cl.CommandQueue(cl_ctx)

    lpot_source = get_lpot_source(queue, dim).copy(
            _use_target_specific_qbx=use_target_specific_qbx,
            cost_model=CostModel())
    places = GeometryCollection(lpot_source)

    density_discr = places.get_discretization(places.auto_source)
    sigma = get_density(queue, density_discr)

    sigma_sym = sym.var("sigma")
    k_sym = LaplaceKernel(lpot_source.ambient_dim)

    sym_op_S = sym.S(k_sym, sigma_sym, qbx_forced_limit=+1)
    op_S = bind(places, sym_op_S)
    cost_S = op_S.get_modeled_cost(queue, sigma=sigma)
    assert len(cost_S) == 1

    sym_op_S_plus_D = (
            sym.S(k_sym, sigma_sym, qbx_forced_limit=+1)
            + sym.D(k_sym, sigma_sym, qbx_forced_limit="avg"))
<<<<<<< HEAD
    op_S_plus_D = bind(places, sym_op_S_plus_D)
=======
    op_S_plus_D = bind(lpot_source, sym_op_S_plus_D)
>>>>>>> 91367d83
    cost_S_plus_D = op_S_plus_D.get_modeled_cost(queue, sigma=sigma)
    assert len(cost_S_plus_D) == 2

# }}}


# {{{ test cost model metadata gathering

def test_cost_model_metadata_gathering(ctx_factory):
    """Test that the cost model correctly gathers metadata."""
    cl_ctx = ctx_factory()
    queue = cl.CommandQueue(cl_ctx)

    from sumpy.expansion.level_to_order import SimpleExpansionOrderFinder

    fmm_level_to_order = SimpleExpansionOrderFinder(tol=1e-5)

    lpot_source = get_lpot_source(queue, 2).copy(
            fmm_level_to_order=fmm_level_to_order)
    places = GeometryCollection(lpot_source)

    density_discr = places.get_discretization(places.auto_source)
    sigma = get_density(queue, density_discr)

    sigma_sym = sym.var("sigma")
    k_sym = HelmholtzKernel(2, "k")
    k = 2

    sym_op_S = sym.S(k_sym, sigma_sym, qbx_forced_limit=+1, k=sym.var("k"))
    op_S = bind(places, sym_op_S)

    cost_S = one(op_S.get_modeled_cost(queue, sigma=sigma, k=k).values())

    geo_data = lpot_source.qbx_fmm_geometry_data(
            places,
            places.auto_source,
            target_discrs_and_qbx_sides=((density_discr, 1),))

    tree = geo_data.tree()

    assert cost_S.params["p_qbx"] == QBX_ORDER
    assert cost_S.params["nlevels"] == tree.nlevels
    assert cost_S.params["nsources"] == tree.nsources
    assert cost_S.params["ntargets"] == tree.ntargets
    assert cost_S.params["ncenters"] == geo_data.ncenters

    for level in range(tree.nlevels):
        assert (
                cost_S.params["p_fmm_lev%d" % level]
                == fmm_level_to_order(k_sym, {"k": 2}, tree, level))

# }}}


# {{{ constant one wrangler

class ConstantOneQBXExpansionWrangler(ConstantOneExpansionWrangler):

    def __init__(self, queue, geo_data, use_target_specific_qbx):
        from pytential.qbx.utils import ToHostTransferredGeoDataWrapper
        geo_data = ToHostTransferredGeoDataWrapper(queue, geo_data)

        self.geo_data = geo_data
        self.trav = geo_data.traversal()
        self.using_tsqbx = (
                use_target_specific_qbx
                # None means use by default if possible
                or use_target_specific_qbx is None)

        ConstantOneExpansionWrangler.__init__(self, geo_data.tree())

    def _get_target_slice(self, ibox):
        non_qbx_box_target_lists = self.geo_data.non_qbx_box_target_lists()
        pstart = non_qbx_box_target_lists.box_target_starts[ibox]
        return slice(
                pstart, pstart
                + non_qbx_box_target_lists.box_target_counts_nonchild[ibox])

    def output_zeros(self):
        non_qbx_box_target_lists = self.geo_data.non_qbx_box_target_lists()
        return np.zeros(non_qbx_box_target_lists.nfiltered_targets)

    def full_output_zeros(self):
        from pytools.obj_array import make_obj_array
        return make_obj_array([np.zeros(self.tree.ntargets)])

    def qbx_local_expansion_zeros(self):
        return np.zeros(self.geo_data.ncenters)

    def reorder_potentials(self, potentials):
        raise NotImplementedError("reorder_potentials should not "
                "be called on a QBXExpansionWrangler")

    def form_global_qbx_locals(self, src_weights):
        local_exps = self.qbx_local_expansion_zeros()
        ops = 0

        if self.using_tsqbx:
            return local_exps, self.timing_future(ops)

        global_qbx_centers = self.geo_data.global_qbx_centers()
        qbx_center_to_target_box = self.geo_data.qbx_center_to_target_box()

        for tgt_icenter in global_qbx_centers:
            itgt_box = qbx_center_to_target_box[tgt_icenter]

            start, end = (
                    self.trav.neighbor_source_boxes_starts[itgt_box:itgt_box + 2])

            src_sum = 0
            for src_ibox in self.trav.neighbor_source_boxes_lists[start:end]:
                src_pslice = self._get_source_slice(src_ibox)
                ops += src_pslice.stop - src_pslice.start
                src_sum += np.sum(src_weights[src_pslice])

            local_exps[tgt_icenter] = src_sum

        return local_exps, self.timing_future(ops)

    def translate_box_multipoles_to_qbx_local(self, multipole_exps):
        local_exps = self.qbx_local_expansion_zeros()
        ops = 0

        global_qbx_centers = self.geo_data.global_qbx_centers()

        for isrc_level, ssn in enumerate(self.trav.from_sep_smaller_by_level):
            for tgt_icenter in global_qbx_centers:
                icontaining_tgt_box = (
                        self.geo_data
                        .qbx_center_to_target_box_source_level(isrc_level)
                        [tgt_icenter])

                if icontaining_tgt_box == -1:
                    continue

                start, stop = (
                        ssn.starts[icontaining_tgt_box],
                        ssn.starts[icontaining_tgt_box+1])

                for src_ibox in ssn.lists[start:stop]:
                    local_exps[tgt_icenter] += multipole_exps[src_ibox]
                    ops += 1

        return local_exps, self.timing_future(ops)

    def translate_box_local_to_qbx_local(self, local_exps):
        qbx_expansions = self.qbx_local_expansion_zeros()
        ops = 0

        global_qbx_centers = self.geo_data.global_qbx_centers()
        qbx_center_to_target_box = self.geo_data.qbx_center_to_target_box()

        for tgt_icenter in global_qbx_centers:
            isrc_box = qbx_center_to_target_box[tgt_icenter]
            src_ibox = self.trav.target_boxes[isrc_box]
            qbx_expansions[tgt_icenter] += local_exps[src_ibox]
            ops += 1

        return qbx_expansions, self.timing_future(ops)

    def eval_qbx_expansions(self, qbx_expansions):
        output = self.full_output_zeros()
        ops = 0

        global_qbx_centers = self.geo_data.global_qbx_centers()
        center_to_tree_targets = self.geo_data.center_to_tree_targets()

        for src_icenter in global_qbx_centers:
            start, end = (
                    center_to_tree_targets.starts[src_icenter:src_icenter+2])
            for icenter_tgt in range(start, end):
                center_itgt = center_to_tree_targets.lists[icenter_tgt]
                output[0][center_itgt] += qbx_expansions[src_icenter]
                ops += 1

        return output, self.timing_future(ops)

    def eval_target_specific_qbx_locals(self, src_weights):
        pot = self.full_output_zeros()
        ops = 0

        if not self.using_tsqbx:
            return pot, self.timing_future(ops)

        global_qbx_centers = self.geo_data.global_qbx_centers()
        center_to_tree_targets = self.geo_data.center_to_tree_targets()
        qbx_center_to_target_box = self.geo_data.qbx_center_to_target_box()

        target_box_to_src_sum = {}
        target_box_to_nsrcs = {}

        for ictr in global_qbx_centers:
            tgt_ibox = qbx_center_to_target_box[ictr]

            isrc_box_start, isrc_box_end = (
                    self.trav.neighbor_source_boxes_starts[tgt_ibox:tgt_ibox+2])

            if tgt_ibox not in target_box_to_src_sum:
                nsrcs = 0
                src_sum = 0

                for isrc_box in range(isrc_box_start, isrc_box_end):
                    src_ibox = self.trav.neighbor_source_boxes_lists[isrc_box]

                    isrc_start = self.tree.box_source_starts[src_ibox]
                    isrc_end = (isrc_start
                            + self.tree.box_source_counts_nonchild[src_ibox])

                    src_sum += sum(src_weights[isrc_start:isrc_end])
                    nsrcs += isrc_end - isrc_start

                target_box_to_src_sum[tgt_ibox] = src_sum
                target_box_to_nsrcs[tgt_ibox] = nsrcs

            src_sum = target_box_to_src_sum[tgt_ibox]
            nsrcs = target_box_to_nsrcs[tgt_ibox]

            ictr_tgt_start, ictr_tgt_end = center_to_tree_targets.starts[ictr:ictr+2]

            for ictr_tgt in range(ictr_tgt_start, ictr_tgt_end):
                ctr_itgt = center_to_tree_targets.lists[ictr_tgt]
                pot[0][ctr_itgt] = src_sum

            ops += (ictr_tgt_end - ictr_tgt_start) * nsrcs

        return pot, self.timing_future(ops)

# }}}


# {{{ verify cost model

class OpCountingTranslationCostModel(object):
    """A translation cost model which assigns at cost of 1 to each operation."""

    def __init__(self, dim, nlevels):
        pass

    @staticmethod
    def direct():
        return 1

    p2qbxl = direct
    p2p_tsqbx = direct
    qbxl2p = direct

    @staticmethod
    def p2l(level):
        return 1

    l2p = p2l
    p2m = p2l
    m2p = p2l
    m2qbxl = p2l
    l2qbxl = p2l

    @staticmethod
    def m2m(src_level, tgt_level):
        return 1

    l2l = m2m
    m2l = m2m


@pytest.mark.parametrize("dim, off_surface, use_target_specific_qbx", (
        (2, False, False),
        (2, True,  False),
        (3, False, False),
        (3, False, True),
        (3, True,  False),
        (3, True,  True)))
def test_cost_model_correctness(ctx_factory, dim, off_surface,
        use_target_specific_qbx):
    """Check that computed cost matches that of a constant-one FMM."""
    cl_ctx = ctx_factory()
    queue = cl.CommandQueue(cl_ctx)

    cost_model = (
            CostModel(
                translation_cost_model_factory=OpCountingTranslationCostModel))

    lpot_source = get_lpot_source(queue, dim).copy(
            cost_model=cost_model,
            _use_target_specific_qbx=use_target_specific_qbx)

    # Construct targets.
    if off_surface:
        from pytential.target import PointsTarget
        from boxtree.tools import make_uniform_particle_array
        ntargets = 10 ** 3
        targets = PointsTarget(
                make_uniform_particle_array(queue, ntargets, dim, np.float))
        target_discrs_and_qbx_sides = ((targets, 0),)
        qbx_forced_limit = None
    else:
        targets = lpot_source.density_discr
        target_discrs_and_qbx_sides = ((targets, 1),)
        qbx_forced_limit = 1
    places = GeometryCollection((lpot_source, targets))

    source_dd = places.auto_source
    density_discr = places.get_discretization(source_dd)

    # Construct bound op, run cost model.
    sigma_sym = sym.var("sigma")
    k_sym = LaplaceKernel(lpot_source.ambient_dim)
    sym_op_S = sym.S(k_sym, sigma_sym, qbx_forced_limit=qbx_forced_limit)

    op_S = bind(places, sym_op_S)
    sigma = get_density(queue, density_discr)

    from pytools import one
    cost_S = one(op_S.get_modeled_cost(queue, sigma=sigma).values())

    # Run FMM with ConstantOneWrangler. This can't be done with pytential's
    # high-level interface, so call the FMM driver directly.
    from pytential.qbx.fmm import drive_fmm
    geo_data = lpot_source.qbx_fmm_geometry_data(
            places, source_dd.geometry,
            target_discrs_and_qbx_sides=target_discrs_and_qbx_sides)

    wrangler = ConstantOneQBXExpansionWrangler(
            queue, geo_data, use_target_specific_qbx)

    quad_stage2_density_discr = places.get_discretization(
            source_dd.to_quad_stage2())
    nnodes = quad_stage2_density_discr.nnodes
    src_weights = np.ones(nnodes)

    timing_data = {}
    potential = drive_fmm(wrangler, src_weights, timing_data,
            traversal=wrangler.trav)[0][geo_data.ncenters:]

    # Check constant one wrangler for correctness.
    assert (potential == nnodes).all()

    modeled_time = cost_S.get_predicted_times(merge_close_lists=True)

    # Check that the cost model matches the timing data returned by the
    # constant one wrangler.
    mismatches = []
    for stage in timing_data:
        if timing_data[stage]["ops_elapsed"] != modeled_time[stage]:
            mismatches.append(
                    (stage, timing_data[stage]["ops_elapsed"], modeled_time[stage]))

    assert not mismatches, "\n".join(str(s) for s in mismatches)

# }}}


# {{{ test order varying by level

CONSTANT_ONE_PARAMS = dict(
        c_l2l=1,
        c_l2p=1,
        c_l2qbxl=1,
        c_m2l=1,
        c_m2m=1,
        c_m2p=1,
        c_m2qbxl=1,
        c_p2l=1,
        c_p2m=1,
        c_p2p=1,
        c_p2qbxl=1,
        c_qbxl2p=1,
        c_p2p_tsqbx=1,
        )


def test_cost_model_order_varying_by_level(ctx_factory):
    """For FMM order varying by level, this checks to ensure that the costs are
    different. The varying-level case should have larger cost.
    """

    cl_ctx = ctx_factory()
    queue = cl.CommandQueue(cl_ctx)

    # {{{ constant level to order

    def level_to_order_constant(kernel, kernel_args, tree, level):
        return 1

    lpot_source = get_lpot_source(queue, 2).copy(
            cost_model=CostModel(
                calibration_params=CONSTANT_ONE_PARAMS),
            fmm_level_to_order=level_to_order_constant)
    places = GeometryCollection(lpot_source)

    density_discr = places.get_discretization(places.auto_source)
    sigma_sym = sym.var("sigma")

    k_sym = LaplaceKernel(2)
    sym_op = sym.S(k_sym, sigma_sym, qbx_forced_limit=+1)

    sigma = get_density(queue, density_discr)

    cost_constant = one(
            bind(places, sym_op)
            .get_modeled_cost(queue, sigma=sigma).values())

    # }}}

    # {{{ varying level to order

    varying_order_params = cost_constant.params.copy()

    nlevels = cost_constant.params["nlevels"]
    for level in range(nlevels):
        varying_order_params["p_fmm_lev%d" % level] = nlevels - level

    cost_varying = cost_constant.with_params(varying_order_params)

    # }}}

    assert (
            sum(cost_varying.get_predicted_times().values())
            > sum(cost_constant.get_predicted_times().values()))

# }}}


# You can test individual routines by typing
# $ python test_cost_model.py 'test_routine()'

if __name__ == "__main__":
    import sys
    if len(sys.argv) > 1:
        exec(sys.argv[1])
    else:
        from pytest import main
        main([__file__])


# vim: foldmethod=marker<|MERGE_RESOLUTION|>--- conflicted
+++ resolved
@@ -160,11 +160,7 @@
     sym_op_S_plus_D = (
             sym.S(k_sym, sigma_sym, qbx_forced_limit=+1)
             + sym.D(k_sym, sigma_sym, qbx_forced_limit="avg"))
-<<<<<<< HEAD
     op_S_plus_D = bind(places, sym_op_S_plus_D)
-=======
-    op_S_plus_D = bind(lpot_source, sym_op_S_plus_D)
->>>>>>> 91367d83
     cost_S_plus_D = op_S_plus_D.get_modeled_cost(queue, sigma=sigma)
     assert len(cost_S_plus_D) == 2
 
