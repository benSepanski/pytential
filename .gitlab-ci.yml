--- conflicted
+++ resolved
@@ -11,11 +11,19 @@
   except:
   - tags
 
-<<<<<<< HEAD
 Python 3.6 POCL:
   script:
   - export PY_EXE=python3.6
-=======
+  - export PYOPENCL_TEST=portable
+  - export EXTRA_INSTALL="numpy mako"
+  - curl -L -O -k https://gitlab.tiker.net/inducer/ci-support/raw/master/build-and-test-py-project.sh
+  - ". ./build-and-test-py-project.sh"
+  tags:
+  - python3.6
+  - pocl
+  except:
+  - tags
+
 Python 3.5 Conda:
   script:
   - export SUMPY_NO_CACHE=1
@@ -31,17 +39,12 @@
 Python 2.7 POCL:
   script:
   - export PY_EXE=python2.7
->>>>>>> 697eaff3
   - export PYOPENCL_TEST=portable
   - export EXTRA_INSTALL="numpy mako"
   - curl -L -O -k https://gitlab.tiker.net/inducer/ci-support/raw/master/build-and-test-py-project.sh
   - ". ./build-and-test-py-project.sh"
   tags:
-<<<<<<< HEAD
-  - python3.6
-=======
   - python2.7
->>>>>>> 697eaff3
   - pocl
   except:
   - tags
