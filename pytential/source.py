# -*- coding: utf-8 -*-
from __future__ import division, absolute_import

__copyright__ = "Copyright (C) 2017 Andreas Kloeckner"

__license__ = """
Permission is hereby granted, free of charge, to any person obtaining a copy
of this software and associated documentation files (the "Software"), to deal
in the Software without restriction, including without limitation the rights
to use, copy, modify, merge, publish, distribute, sublicense, and/or sell
copies of the Software, and to permit persons to whom the Software is
furnished to do so, subject to the following conditions:

The above copyright notice and this permission notice shall be included in
all copies or substantial portions of the Software.

THE SOFTWARE IS PROVIDED "AS IS", WITHOUT WARRANTY OF ANY KIND, EXPRESS OR
IMPLIED, INCLUDING BUT NOT LIMITED TO THE WARRANTIES OF MERCHANTABILITY,
FITNESS FOR A PARTICULAR PURPOSE AND NONINFRINGEMENT. IN NO EVENT SHALL THE
AUTHORS OR COPYRIGHT HOLDERS BE LIABLE FOR ANY CLAIM, DAMAGES OR OTHER
LIABILITY, WHETHER IN AN ACTION OF CONTRACT, TORT OR OTHERWISE, ARISING FROM,
OUT OF OR IN CONNECTION WITH THE SOFTWARE OR THE USE OR OTHER DEALINGS IN
THE SOFTWARE.
"""

import numpy as np  # noqa: F401
import pyopencl as cl  # noqa: F401
import six
from pytools import memoize_method


__doc__ = """
.. autoclass:: PotentialSource
.. autoclass:: PointPotentialSource
.. autoclass:: LayerPotentialSourceBase
"""


class PotentialSource(object):
    """
    .. method:: preprocess_optemplate(name, expr)

    .. method:: op_group_features(expr)

        Return a characteristic tuple by which operators that can be
        executed together can be grouped.

        *expr* is a subclass of
        :class:`pytential.symbolic.primitives.IntG`.
    """


# {{{ point potential source

class PointPotentialSource(PotentialSource):
    """
    .. attribute:: points

        An :class:`pyopencl.array.Array` of shape ``[ambient_dim, npoints]``.

    .. attribute:: nnodes
    """

    def __init__(self, cl_context, points):
        self.cl_context = cl_context
        self.points = points

    @property
    def real_dtype(self):
        return self.points.dtype

    @property
    def nnodes(self):
        return self.points.shape[-1]

    @property
    def complex_dtype(self):
        return {
                np.float32: np.complex64,
                np.float64: np.complex128
                }[self.real_dtype.type]

    @property
    def ambient_dim(self):
        return self.points.shape[0]

    def op_group_features(self, expr):
        from sumpy.kernel import AxisTargetDerivativeRemover
        result = (
                expr.source, expr.density,
                AxisTargetDerivativeRemover()(expr.kernel),
                )

        return result

    @memoize_method
    def get_p2p(self, kernels):
        # needs to be separate method for caching

        from pytools import any
        if any(knl.is_complex_valued for knl in kernels):
            value_dtype = self.complex_dtype
        else:
            value_dtype = self.real_dtype

        from sumpy.p2p import P2P
        p2p = P2P(self.cl_context,
                    kernels, exclude_self=False, value_dtypes=value_dtype)

        return p2p

    def perf_model_compute_potential_insn(self, queue, insn, bound_expr,
                                          evaluate, costs):
        raise NotImplementedError

    def exec_compute_potential_insn(self, queue, insn, bound_expr, evaluate):
        p2p = None

        kernel_args = {}
        for arg_name, arg_expr in six.iteritems(insn.kernel_arguments):
            kernel_args[arg_name] = evaluate(arg_expr)

        strengths = (evaluate(insn.density).with_queue(queue)
                * self.weights_and_area_elements())

        # FIXME: Do this all at once
        result = []
        for o in insn.outputs:
            target_discr = bound_expr.get_discretization(o.target_name)

            # no on-disk kernel caching
            if p2p is None:
                p2p = self.get_p2p(insn.kernels)

            evt, output_for_each_kernel = p2p(queue,
                    target_discr.nodes(), self.points,
                    [strengths], **kernel_args)

            result.append((o.name, output_for_each_kernel[o.kernel_index]))

<<<<<<< HEAD
        timing_data = {}
        new_futures = []
        return result, new_futures, timing_data
=======
        return result
>>>>>>> df08d27e

    @memoize_method
    def weights_and_area_elements(self):
        with cl.CommandQueue(self.cl_context) as queue:
            result = cl.array.empty(queue, self.points.shape[-1],
                    dtype=self.real_dtype)
            result.fill(1)

        return result.with_queue(None)

# }}}


# {{{ layer potential source

class LayerPotentialSourceBase(PotentialSource):
    """A discretization of a layer potential using panel-based geometry, with
    support for refinement and upsampling.

    .. rubric:: Discretizations

    .. attribute:: density_discr
    .. attribute:: stage2_density_discr
    .. attribute:: quad_stage2_density_discr
    .. attribute:: resampler
    .. method:: with_refinement

    .. rubric:: Discretization data

    .. attribute:: cl_context
    .. attribute:: ambient_dim
    .. attribute:: dim
    .. attribute:: real_dtype
    .. attribute:: complex_dtype
    .. attribute:: h_max

    .. rubric:: Execution

    .. method:: weights_and_area_elements
    .. method:: perf_model_compute_potential_insn
    .. method:: exec_compute_potential_insn
    """

    @property
    def ambient_dim(self):
        return self.density_discr.ambient_dim

    @property
    def dim(self):
        return self.density_discr.dim

    @property
    def cl_context(self):
        return self.density_discr.cl_context

    @property
    def real_dtype(self):
        return self.density_discr.real_dtype

    @property
    def complex_dtype(self):
        return self.density_discr.complex_dtype

    @memoize_method
    def get_p2p(self, kernels):
        # needs to be separate method for caching

        from pytools import any
        if any(knl.is_complex_valued for knl in kernels):
            value_dtype = self.density_discr.complex_dtype
        else:
            value_dtype = self.density_discr.real_dtype

        from sumpy.p2p import P2P
        p2p = P2P(self.cl_context,
                  kernels, exclude_self=False, value_dtypes=value_dtype)

        return p2p

    # {{{ fmm setup helpers

    def get_fmm_kernel(self, kernels):
        fmm_kernel = None

        from sumpy.kernel import AxisTargetDerivativeRemover
        for knl in kernels:
            candidate_fmm_kernel = AxisTargetDerivativeRemover()(knl)

            if fmm_kernel is None:
                fmm_kernel = candidate_fmm_kernel
            else:
                assert fmm_kernel == candidate_fmm_kernel

        return fmm_kernel

    def get_fmm_output_and_expansion_dtype(self, base_kernel, strengths):
        if base_kernel.is_complex_valued or strengths.dtype.kind == "c":
            return self.complex_dtype
        else:
            return self.real_dtype

    def get_fmm_expansion_wrangler_extra_kwargs(
            self, queue, out_kernels, tree_user_source_ids, arguments, evaluator):
        # This contains things like the Helmholtz parameter k or
        # the normal directions for double layers.

        def reorder_sources(source_array):
            if isinstance(source_array, cl.array.Array):
                return (source_array
                        .with_queue(queue)
                        [tree_user_source_ids]
                        .with_queue(None))
            else:
                return source_array

        kernel_extra_kwargs = {}
        source_extra_kwargs = {}

        from sumpy.tools import gather_arguments, gather_source_arguments
        from pytools.obj_array import with_object_array_or_scalar
        for func, var_dict in [
                (gather_arguments, kernel_extra_kwargs),
                (gather_source_arguments, source_extra_kwargs),
                ]:
            for arg in func(out_kernels):
                var_dict[arg.name] = with_object_array_or_scalar(
                        reorder_sources,
                        evaluator(arguments[arg.name]))

        return kernel_extra_kwargs, source_extra_kwargs

    # }}}

# }}}

# vim: foldmethod=marker<|MERGE_RESOLUTION|>--- conflicted
+++ resolved
@@ -138,13 +138,8 @@
 
             result.append((o.name, output_for_each_kernel[o.kernel_index]))
 
-<<<<<<< HEAD
         timing_data = {}
-        new_futures = []
-        return result, new_futures, timing_data
-=======
-        return result
->>>>>>> df08d27e
+        return result, timing_data
 
     @memoize_method
     def weights_and_area_elements(self):
