<<<<<<< HEAD
from __future__ import annotations

=======
>>>>>>> 83bdaa1e
__copyright__ = """
Copyright (C) 2016 Matt Wala
"""

__license__ = """
Permission is hereby granted, free of charge, to any person obtaining a copy
of this software and associated documentation files (the "Software"), to deal
in the Software without restriction, including without limitation the rights
to use, copy, modify, merge, publish, distribute, sublicense, and/or sell
copies of the Software, and to permit persons to whom the Software is
furnished to do so, subject to the following conditions:

The above copyright notice and this permission notice shall be included in
all copies or substantial portions of the Software.

THE SOFTWARE IS PROVIDED "AS IS", WITHOUT WARRANTY OF ANY KIND, EXPRESS OR
IMPLIED, INCLUDING BUT NOT LIMITED TO THE WARRANTIES OF MERCHANTABILITY,
FITNESS FOR A PARTICULAR PURPOSE AND NONINFRINGEMENT. IN NO EVENT SHALL THE
AUTHORS OR COPYRIGHT HOLDERS BE LIABLE FOR ANY CLAIM, DAMAGES OR OTHER
LIABILITY, WHETHER IN AN ACTION OF CONTRACT, TORT OR OTHERWISE, ARISING FROM,
OUT OF OR IN CONNECTION WITH THE SOFTWARE OR THE USE OR OTHER DEALINGS IN
THE SOFTWARE.
"""


import numpy as np
from boxtree.tree import Tree
from meshmode.array_context import PyOpenCLArrayContext
import pyopencl as cl
import pyopencl.array # noqa
from pytools import memoize_method
from boxtree.pyfmmlib_integration import FMMLibRotationDataInterface

import logging
logger = logging.getLogger(__name__)

from pytools import log_process


# {{{ c and mako snippets

QBX_TREE_C_PREAMBLE = r"""//CL:mako//
// A note on node numberings: sources, centers, and panels each
// have their own numbering starting at 0. These macros convert
// the per-class numbering into the internal tree particle number.
#define INDEX_FOR_CENTER_PARTICLE(i) (sorted_target_ids[center_offset + i])
#define INDEX_FOR_SOURCE_PARTICLE(i) (sorted_target_ids[source_offset + i])
#define INDEX_FOR_TARGET_PARTICLE(i) (sorted_target_ids[target_offset + i])

#define SOURCE_FOR_CENTER_PARTICLE(i) (i / 2)
#define SIDE_FOR_CENTER_PARTICLE(i) (2 * (i % 2) - 1)

## Convert to dict first, as this may be passed as a tuple-of-tuples.
<% vec_types_dict = dict(vec_types) %>
typedef ${dtype_to_ctype(vec_types_dict[coord_dtype, dimensions])} coord_vec_t;
"""

QBX_TREE_MAKO_DEFS = r"""//CL:mako//
<%def name="load_particle(particle, coords)">
    %for ax in AXIS_NAMES[:dimensions]:
        ${coords}.${ax} = particles_${ax}[${particle}];
    %endfor
</%def>
"""

# }}}


# {{{ tree code container

class TreeCodeContainer:

    def __init__(self, actx: PyOpenCLArrayContext):
        self.array_context = actx

    @memoize_method
    def build_tree(self):
        from boxtree.tree_build import TreeBuilder
        return TreeBuilder(self.array_context.context)

    @memoize_method
    def peer_list_finder(self):
        from boxtree.area_query import PeerListFinder
        return PeerListFinder(self.array_context.context)

    @memoize_method
    def particle_list_filter(self):
        from boxtree.tree import ParticleListFilter
        return ParticleListFilter(self.array_context.context)

# }}}


# {{{ tree code container mixin

class TreeCodeContainerMixin:
    """Forwards requests for tree-related code to an inner code container named
    self.tree_code_container.
    """

    def build_tree(self):
        return self.tree_code_container.build_tree()

    def peer_list_finder(self):
        return self.tree_code_container.peer_list_finder()

    def particle_list_filter(self):
        return self.tree_code_container.particle_list_filter()

# }}}


# {{{ tree wrangler base class

class TreeWranglerBase:

    def __init__(self, array_context: PyOpenCLArrayContext, code_container):
        self.code_container = code_container
        self.array_context = array_context

    @property
    def queue(self):
        return self.array_context.queue

    def build_tree(self, places, targets_list=(), sources_list=(),
                   use_stage2_discr=False):
        tb = self.code_container.build_tree()
        plfilt = self.code_container.particle_list_filter()

        return build_tree_with_qbx_metadata(
                self.array_context, places, tb, plfilt,
                sources_list=sources_list,
                targets_list=targets_list,
                use_stage2_discr=use_stage2_discr)

    def find_peer_lists(self, tree):
        plf = self.code_container.peer_list_finder()
        peer_lists, evt = plf(self.queue, tree)
        cl.wait_for_events([evt])
        return peer_lists

# }}}


# {{{ tree-with-metadata: data structure

class TreeWithQBXMetadata(Tree):
    """A subclass of :class:`boxtree.tree.Tree`. Has all of that class's
    attributes, along with the following:

    .. attribute:: nqbxpanels
    .. attribuet:: nqbxsources
    .. attribute:: nqbxcenters
    .. attribute:: nqbxtargets

    .. ------------------------------------------------------------------------
    .. rubric:: Box properties
    .. ------------------------------------------------------------------------

    .. rubric:: Box to QBX panels

    .. attribute:: box_to_qbx_panel_starts

        ``box_id_t [nboxes + 1]``

    .. attribute:: box_to_qbx_panel_lists

        ``particle_id_t [*]``

    .. rubric:: Box to QBX sources

    .. attribute:: box_to_qbx_source_starts

        ``box_id_t [nboxes + 1]``

    .. attribute:: box_to_qbx_source_lists

        ``particle_id_t [*]``

    .. rubric:: Box to QBX centers

    .. attribute:: box_to_qbx_center_starts

        ``box_id_t [nboxes + 1]``

    .. attribute:: box_to_qbx_center_lists

        ``particle_id_t [*]``

    .. rubric:: Box to QBX targets

    .. attribute:: box_to_qbx_target_starts

        ``box_id_t [nboxes + 1]``

    .. attribute:: box_to_qbx_target_lists

        ``particle_id_t [*]``

    .. ------------------------------------------------------------------------
    .. rubric:: Panel properties
    .. ------------------------------------------------------------------------

    .. attribute:: qbx_panel_to_source_starts

        ``particle_id_t [nqbxpanels + 1]``

    .. attribute:: qbx_panel_to_center_starts

        ``particle_id_t [nqbxpanels + 1]``

    .. ------------------------------------------------------------------------
    .. rubric:: Particle order indices
    .. ------------------------------------------------------------------------

    .. attribute:: qbx_user_source_slice
    .. attribute:: qbx_user_center_slice
    .. attribute:: qbx_user_target_slice
    """
    pass

# }}}


# {{{ tree-with-metadata: creation

MAX_REFINE_WEIGHT = 64


@log_process(logger)
def build_tree_with_qbx_metadata(actx: PyOpenCLArrayContext,
        places, tree_builder, particle_list_filter,
        sources_list=(), targets_list=(),
        use_stage2_discr=False):
    """Return a :class:`TreeWithQBXMetadata` built from the given layer
    potential source. This contains particles of four different types:

       * source particles either from
         :class:`~pytential.symbolic.primitives.QBX_SOURCE_STAGE1` or
         :class:`~pytential.symbolic.primitives.QBX_SOURCE_QUAD_STAGE2`.
       * centers from
         :class:`~pytential.symbolic.primitives.QBX_SOURCE_STAGE1`.
       * targets from ``targets_list``.

    :arg actx: A :class:`PyOpenCLArrayContext`
    :arg places: An instance of
        :class:`~pytential.symbolic.execution.GeometryCollection`.
    :arg targets_list: A list of :class:`pytential.target.TargetBase`

    :arg use_stage2_discr: If *True*, builds a tree with stage 2 sources.
        If *False*, the tree is built with stage 1 sources.
    """

    # The ordering of particles is as follows:
    # - sources go first
    # - then centers
    # - then targets

    from pytential import bind, sym
    stage1_density_discrs = []
    density_discrs = []
    for source_name in sources_list:
        dd = sym.as_dofdesc(source_name)

        discr = places.get_discretization(dd.geometry)
        stage1_density_discrs.append(discr)

        if use_stage2_discr:
            discr = places.get_discretization(
                    dd.geometry, sym.QBX_SOURCE_QUAD_STAGE2)
        density_discrs.append(discr)

    # TODO: update code to work for multiple source discretizations
    if len(sources_list) != 1:
        raise RuntimeError("can only build a tree for a single source")

    def _make_centers(discr):
        return bind(discr, sym.interleaved_expansion_centers(
            discr.ambient_dim))(actx)

    stage1_density_discr = stage1_density_discrs[0]
    density_discr = density_discrs[0]

    from meshmode.dof_array import flatten, thaw
    from pytential.utils import flatten_if_needed
    sources = flatten(thaw(actx, density_discr.nodes()))
    centers = flatten(_make_centers(stage1_density_discr))
    targets = [
            flatten_if_needed(actx, tgt.nodes())
            for tgt in targets_list]

    queue = actx.queue
    particles = tuple(
            cl.array.concatenate(dim_coords, queue=queue)
            for dim_coords in zip(sources, centers, *targets))

    # Counts
    nparticles = len(particles[0])
    npanels = density_discr.mesh.nelements
    nsources = len(sources[0])
    ncenters = len(centers[0])
    # Each source gets an interior / exterior center.
    assert 2 * nsources == ncenters or use_stage2_discr
    ntargets = sum(tgt.ndofs for tgt in targets_list)

    # Slices
    qbx_user_source_slice = slice(0, nsources)

    center_slice_start = nsources
    qbx_user_center_slice = slice(center_slice_start, center_slice_start + ncenters)

    panel_slice_start = center_slice_start + ncenters
    target_slice_start = panel_slice_start
    qbx_user_target_slice = slice(target_slice_start, target_slice_start + ntargets)

    # Build tree with sources and centers. Split boxes
    # only because of sources.
    refine_weights = cl.array.zeros(queue, nparticles, np.int32)
    refine_weights[:nsources].fill(1)

    refine_weights.finish()

    tree, evt = tree_builder(queue, particles,
            max_leaf_refine_weight=MAX_REFINE_WEIGHT,
            refine_weights=refine_weights)

    # Compute box => particle class relations
    flags = refine_weights
    del refine_weights
    particle_classes = {}

    for class_name, particle_slice, fixup in (
            ("box_to_qbx_source", qbx_user_source_slice, 0),
            ("box_to_qbx_target", qbx_user_target_slice, -target_slice_start),
            ("box_to_qbx_center", qbx_user_center_slice, -center_slice_start)):
        flags.fill(0)
        flags[particle_slice].fill(1)
        flags.finish()

        box_to_class = (
            particle_list_filter
            .filter_target_lists_in_user_order(queue, tree, flags)
            .with_queue(actx.queue))

        if fixup:
            box_to_class.target_lists += fixup
        particle_classes[class_name + "_starts"] = box_to_class.target_starts
        particle_classes[class_name + "_lists"] = box_to_class.target_lists

    del flags
    del box_to_class

    # Compute panel => source relation
    qbx_panel_to_source_starts = cl.array.empty(
            queue, npanels + 1, dtype=tree.particle_id_dtype)
    el_offset = 0
    node_nr_base = 0
    for group in density_discr.groups:
        qbx_panel_to_source_starts[el_offset:el_offset + group.nelements] = \
                cl.array.arange(queue, node_nr_base,
                                node_nr_base + group.ndofs,
                                group.nunit_dofs,
                                dtype=tree.particle_id_dtype)
        node_nr_base += group.ndofs
        el_offset += group.nelements
    qbx_panel_to_source_starts[-1] = nsources

    # Compute panel => center relation
    qbx_panel_to_center_starts = (
            2 * qbx_panel_to_source_starts
            if not use_stage2_discr
            else None)

    # Transfer all tree attributes.
    tree_attrs = {}
    for attr_name in tree.__class__.fields:
        try:
            tree_attrs[attr_name] = getattr(tree, attr_name)
        except AttributeError:
            pass

    tree_attrs.update(particle_classes)

    return TreeWithQBXMetadata(
        qbx_panel_to_source_starts=qbx_panel_to_source_starts,
        qbx_panel_to_center_starts=qbx_panel_to_center_starts,
        qbx_user_source_slice=qbx_user_source_slice,
        qbx_user_center_slice=qbx_user_center_slice,
        qbx_user_target_slice=qbx_user_target_slice,
        nqbxpanels=npanels,
        nqbxsources=nsources,
        nqbxcenters=ncenters,
        nqbxtargets=ntargets,
        **tree_attrs).with_queue(None)

# }}}


# {{{ host geo data wrapper

class ToHostTransferredGeoDataWrapper(FMMLibRotationDataInterface):
    """Wraps an instance of :class:`pytential.qbx.geometry.QBXFMMGeometryData`,
    automatically converting returned OpenCL arrays to host data.
    """

    def __init__(self, queue, geo_data):
        self.queue = queue
        self.geo_data = geo_data

    @memoize_method
    def tree(self):
        return self.geo_data.tree().get(queue=self.queue)

    @memoize_method
    def traversal(self):
        return self.geo_data.traversal().get(queue=self.queue)

    @property
    def lpot_source(self):
        return self.geo_data.lpot_source

    @property
    def ncenters(self):
        return self.geo_data.ncenters

    @memoize_method
    def centers(self):
        return np.array([
            ci.get(queue=self.queue)
            for ci in self.geo_data.flat_centers()])

    @memoize_method
    def expansion_radii(self):
        return self.geo_data.flat_expansion_radii().get(queue=self.queue)

    @memoize_method
    def global_qbx_centers(self):
        return self.geo_data.global_qbx_centers().get(queue=self.queue)

    @memoize_method
    def qbx_center_to_target_box(self):
        return self.geo_data.qbx_center_to_target_box().get(queue=self.queue)

    @memoize_method
    def qbx_center_to_target_box_source_level(self, source_level):
        return self.geo_data.qbx_center_to_target_box_source_level(
            source_level).get(queue=self.queue)

    @memoize_method
    def non_qbx_box_target_lists(self):
        return self.geo_data.non_qbx_box_target_lists().get(queue=self.queue)

    @memoize_method
    def center_to_tree_targets(self):
        return self.geo_data.center_to_tree_targets().get(queue=self.queue)

    @memoize_method
    def all_targets(self):
        """All (not just non-QBX) targets packaged into a single array."""
        return np.array(list(self.tree().targets))

    def m2l_rotation_lists(self):
        # Already on host
        return self.geo_data.m2l_rotation_lists()

    def m2l_rotation_angles(self):
        # Already on host
        return self.geo_data.m2l_rotation_angles()

# }}}

# vim: foldmethod=marker:filetype=pyopencl<|MERGE_RESOLUTION|>--- conflicted
+++ resolved
@@ -1,8 +1,3 @@
-<<<<<<< HEAD
-from __future__ import annotations
-
-=======
->>>>>>> 83bdaa1e
 __copyright__ = """
 Copyright (C) 2016 Matt Wala
 """
