--- conflicted
+++ resolved
@@ -217,13 +217,6 @@
         return "{ /* Pot(%s) */\n  %s\n}" % (
                 ", ".join(args), "\n  ".join(lines))
 
-<<<<<<< HEAD
-=======
-    def get_exec_function(self, exec_mapper):
-        source = exec_mapper.bound_expr.places.get_geometry(self.source)
-        return source.exec_compute_potential_insn
-
->>>>>>> 88abd9fd
     def __hash__(self):
         return id(self)
 
